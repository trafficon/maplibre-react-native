'use strict';

import React, { Component, PropTypes } from 'react';
import {
  View,
  NativeModules,
  NativeAppEventEmitter,
  requireNativeComponent,
  findNodeHandle,
  Platform
} from 'react-native';

import cloneDeep from 'lodash/cloneDeep';
import clone from 'lodash/clone';
import isEqual from 'lodash/isEqual';
import Annotation from './Annotation';

const { MapboxGLManager } = NativeModules;
const { mapStyles, userTrackingMode, userLocationVerticalAlignment, unknownResourceCount } = MapboxGLManager;

// Deprecation

function deprecated(obj, key) {
  const value = obj[key];
  let warned = false;
  Object.defineProperty(obj, key, {
    get() {
      if (!warned) {
        console.warn(`${key} is deprecated`); // eslint-disable-line
        warned = true;
      }
      return value;
    }
  });
}

deprecated(mapStyles, 'emerald');

// Monkeypatch Android commands

if (Platform.OS === 'android') {
  const RCTUIManager = NativeModules.UIManager;
  const commands = RCTUIManager.RCTMapboxGL.Commands;

  // Since we cannot pass functions to dispatchViewManagerCommand, we keep a
  // map of callbacks and send an int instead
  const callbackMap = new Map();
  let nextCallbackId = 0;

  Object.keys(commands).forEach(command => {
    MapboxGLManager[command] = (handle, ...rawArgs) => {
      const args = rawArgs.map(arg => {
        if (typeof arg === 'function') {
          callbackMap.set(nextCallbackId, arg);
          return nextCallbackId++;
        }
        return arg;
      });
      RCTUIManager.dispatchViewManagerCommand(handle, commands[command], args);
    };
  });

  NativeAppEventEmitter.addListener('MapboxAndroidCallback', ([ callbackId, args ]) => {
    const callback = callbackMap.get(callbackId);
    if (!callback) {
      throw new Error(`Native is calling a callbackId ${callbackId}, which is not registered`);
    }
    callbackMap.delete(callbackId);
    callback.apply(null, args);
  });
}

// Metrics

let _metricsEnabled = MapboxGLManager.metricsEnabled;

function setMetricsEnabled(enabled: boolean) {
  _metricsEnabled = enabled;
  MapboxGLManager.setMetricsEnabled(enabled);
}

function getMetricsEnabled() {
  return _metricsEnabled;
}

// Access token
function setAccessToken(token: string) {
  MapboxGLManager.setAccessToken(token);
}

// Offline
function bindCallbackToPromise(callback, promise) {
  if (callback) {
    promise.then(value => {
      callback(null, value);
    }).catch(err => {
      callback(err);
    })
  }
}

function addOfflinePack(options, callback) {
  let _options = options;
  // Workaround the fact that RN Android can't serialize JSON correctly
  if (Platform.OS === 'android') {
    _options = {
      ...options,
      metadata: JSON.stringify({ v: options.metadata })
    };
  }
  const promise = MapboxGLManager.addOfflinePack(_options);
  bindCallbackToPromise(callback, promise);
  return promise;
}

function getOfflinePacks(callback) {
  let promise = MapboxGLManager.getOfflinePacks();
  if (Platform.OS === 'android') {
    promise = promise.then(packs => {
      packs.forEach(progress => {
        if (progress.metadata) {
          progress.metadata = JSON.parse(progress.metadata).v;
        }
      });
      return packs;
    });
  }
  bindCallbackToPromise(callback, promise);
  return promise;
}

function removeOfflinePack(packName, callback) {
  const promise = MapboxGLManager.removeOfflinePack(packName);
  bindCallbackToPromise(callback, promise);
  return promise;
}

function setOfflinePackProgressThrottleInterval(milis) {
  MapboxGLManager.setOfflinePackProgressThrottleInterval(milis);
}

function addOfflinePackProgressListener(handler) {
  let _handler = handler;
  if (Platform.OS === 'android') {
    _handler = (progress) => {
      if (progress.metadata) {
        progress.metadata = JSON.parse(progress.metadata).v;
      }
      handler(progress);
    };
  }
  return NativeAppEventEmitter.addListener('MapboxOfflineProgressDidChange', _handler);
}

function addOfflineMaxAllowedTilesListener(handler) {
  return NativeAppEventEmitter.addListener('MapboxOfflineMaxAllowedTiles', handler);
}

function addOfflineErrorListener(handler) {
  return NativeAppEventEmitter.addListener('MapboxOfflineError', handler);
}

class MapView extends Component {
  constructor(props) {
    super(props);

    this._onRegionDidChange = this._onRegionDidChange.bind(this);
    this._onRegionWillChange = this._onRegionWillChange.bind(this);
    this._onOpenAnnotation = this._onOpenAnnotation.bind(this);
    this._onRightAnnotationTapped = this._onRightAnnotationTapped.bind(this);
    this._onChangeUserTrackingMode = this._onChangeUserTrackingMode.bind(this);
    this._onUpdateUserLocation = this._onUpdateUserLocation.bind(this);
    this._onLongPress = this._onLongPress.bind(this);
    this._onTap = this._onTap.bind(this);
    this._onFinishLoadingMap = this._onFinishLoadingMap.bind(this);
    this._onStartLoadingMap = this._onStartLoadingMap.bind(this);
    this._onLocateUserFailed = this._onLocateUserFailed.bind(this);
    this._onNativeComponentMount = this._onNativeComponentMount.bind(this);
  }

  // Viewport setters
  setDirection(direction, animated = true, callback) {
    return this.easeTo({ direction }, animated, callback);
  }
  setZoomLevel(zoomLevel, animated = true, callback) {
    return this.easeTo({ zoomLevel }, animated, callback);
  }
  setCenterCoordinate(latitude, longitude, animated = true, callback) {
    return this.easeTo({ latitude, longitude }, animated, callback);
  }
  setCenterCoordinateZoomLevel(latitude, longitude, zoomLevel, animated = true, callback) {
    return this.easeTo({ latitude, longitude, zoomLevel }, animated, callback);
  }
  setCenterCoordinateZoomLevelPitch(latitude, longitude, zoomLevel, pitch, animated = true, callback) {
    return this.easeTo({ latitude, longitude, zoomLevel, pitch }, animated, callback);
  }
  setPitch(pitch, animated = true, callback) {
    return this.easeTo({ pitch }, animated, callback);
  }
  easeTo(options, animated = true, callback) {
    let _resolve;
    const promise = new Promise(resolve => _resolve = resolve);
    MapboxGLManager.easeTo(findNodeHandle(this), options, animated, () => {
      callback && callback();
      _resolve();
    });
    return promise;
  }

  setVisibleCoordinateBounds(latitudeSW, longitudeSW, latitudeNE, longitudeNE, paddingTop = 0, paddingRight = 0, paddingBottom = 0, paddingLeft = 0, animated = true) {
    MapboxGLManager.setVisibleCoordinateBounds(findNodeHandle(this), latitudeSW, longitudeSW, latitudeNE, longitudeNE, paddingTop, paddingRight, paddingBottom, paddingLeft, animated);
  }

  // Getters
  getCenterCoordinateZoomLevel(callback) {
    MapboxGLManager.getCenterCoordinateZoomLevel(findNodeHandle(this), callback);
  }
  getDirection(callback) {
    MapboxGLManager.getDirection(findNodeHandle(this), callback);
  }
  getBounds(callback) {
    MapboxGLManager.getBounds(findNodeHandle(this), callback);
  }
  getPitch(callback) {
    MapboxGLManager.getPitch(findNodeHandle(this), callback);
  }

  // Others
  selectAnnotation(annotationId, animated = true) {
    MapboxGLManager.selectAnnotation(findNodeHandle(this), annotationId, animated);
  }
<<<<<<< HEAD
  deselectAnnotation() {
    MapboxGLManager.deselectAnnotation(findNodeHandle(this));
  }
=======
  queryRenderedFeatures(options, callback) {
    let promise;
    if (Platform.OS === 'android') {
      promise = Promise.reject('queryRenderedFeatures() is not yet implemented on Android');
    } else {
      promise = MapboxGLManager.queryRenderedFeatures(findNodeHandle(this), options);
    }
    bindCallbackToPromise(callback, promise);
    return promise;
  }

>>>>>>> d4cf5d5d
  // Events
  _onRegionDidChange(event: Event) {
    if (this.props.onRegionDidChange) this.props.onRegionDidChange(event.nativeEvent.src);
  }
  _onRegionWillChange(event: Event) {
    if (this.props.onRegionWillChange) this.props.onRegionWillChange(event.nativeEvent.src);
  }
  _onOpenAnnotation(event: Event) {
    if (this.props.onOpenAnnotation) this.props.onOpenAnnotation(event.nativeEvent.src);
  }
  _onRightAnnotationTapped(event: Event) {
    if (this.props.onRightAnnotationTapped) this.props.onRightAnnotationTapped(event.nativeEvent.src);
  }
  _onChangeUserTrackingMode(event: Event) {
    if (this.props.onChangeUserTrackingMode) this.props.onChangeUserTrackingMode(event.nativeEvent.src);
  }
  _onUpdateUserLocation(event: Event) {
    if (this.props.onUpdateUserLocation) this.props.onUpdateUserLocation(event.nativeEvent.src);
  }
  _onLongPress(event: Event) {
    if (this.props.onLongPress) this.props.onLongPress(event.nativeEvent.src);
  }
  _onTap(event: Event) {
    if (this.props.onTap) this.props.onTap(event.nativeEvent.src);
  }
  _onFinishLoadingMap(event: Event) {
    if (this.props.onFinishLoadingMap) this.props.onFinishLoadingMap(event.nativeEvent.src);
  }
  _onStartLoadingMap(event: Event) {
    if (this.props.onStartLoadingMap) this.props.onStartLoadingMap(event.nativeEvent.src);
  }
  _onLocateUserFailed(event: Event) {
    if (this.props.onLocateUserFailed) this.props.onLocateUserFailed(event.nativeEvent.src);
  }

  static propTypes = {
    ...View.propTypes,

    initialZoomLevel: PropTypes.number,
    initialDirection: PropTypes.number,
    initialCenterCoordinate: PropTypes.shape({
      latitude: PropTypes.number.isRequired,
      longitude: PropTypes.number.isRequired
    }),
    clipsToBounds: PropTypes.bool,
    debugActive: PropTypes.bool,
    rotateEnabled: PropTypes.bool,
    scrollEnabled: PropTypes.bool,
    zoomEnabled: PropTypes.bool,
    pitchEnabled: PropTypes.bool,
    annotationsPopUpEnabled: PropTypes.bool,
    showsUserLocation: PropTypes.bool,
    styleURL: PropTypes.string.isRequired,
    userTrackingMode: PropTypes.number,
    attributionButtonIsHidden: PropTypes.bool,
    logoIsHidden: PropTypes.bool,
    compassIsHidden: PropTypes.bool,
    userLocationVerticalAlignment: PropTypes.number,
    contentInset: PropTypes.arrayOf(PropTypes.number),

    annotations: PropTypes.arrayOf(PropTypes.shape({
      coordinates: PropTypes.array.isRequired,
      title: PropTypes.string,
      subtitle: PropTypes.string,
      fillAlpha: PropTypes.number,
      fillColor: PropTypes.string,
      strokeAlpha: PropTypes.number,
      strokeColor: PropTypes.string,
      strokeWidth: PropTypes.number,
      id: PropTypes.string,
      type: PropTypes.string.isRequired,
      rightCalloutAccessory: PropTypes.object({
        height: PropTypes.number,
        width: PropTypes.number,
        url: PropTypes.string
      }),
      annotationImage: PropTypes.object({
        height: PropTypes.number,
        width: PropTypes.number,
        url: PropTypes.string
      })
    })),
    annotationsAreImmutable: PropTypes.bool,

    onRegionDidChange: PropTypes.func,
    onRegionWillChange: PropTypes.func,
    onOpenAnnotation: PropTypes.func,
    onUpdateUserLocation: PropTypes.func,
    onRightAnnotationTapped: PropTypes.func,
    onFinishLoadingMap: PropTypes.func,
    onStartLoadingMap: PropTypes.func,
    onLocateUserFailed: PropTypes.func,
    onLongPress: PropTypes.func,
    onTap: PropTypes.func,
    onChangeUserTrackingMode: PropTypes.func,
  };

  static defaultProps = {
    initialCenterCoordinate: {
      latitude: 0,
      longitude: 0
    },
    initialDirection: 0,
    initialZoomLevel: 0,
    debugActive: false,
    rotateEnabled: true,
    scrollEnabled: true,
    pitchEnabled: true,
    showsUserLocation: false,
    styleURL: mapStyles.streets,
    userTrackingMode: userTrackingMode.none,
    zoomEnabled: true,
    annotationsPopUpEnabled: true,
    attributionButtonIsHidden: false,
    logoIsHidden: false,
    compassIsHidden: false,
    annotationsAreImmutable: false,
    annotations: [],
    contentInset: [0, 0, 0, 0]
  };

  componentWillReceiveProps(newProps) {
    const oldKeys = clone(this._annotations);
    const itemsToAdd = [];
    const itemsToRemove = [];

    const isImmutable = newProps.annotationsAreImmutable;
    if (isImmutable && this.props.annotations === newProps.annotations) {
      return;
    }

    newProps.annotations.forEach(annotation => {
      const id = annotation.id;
      if (!isEqual(this._annotations[id], annotation)) {
        this._annotations[id] = isImmutable ? annotation : cloneDeep(annotation);
        itemsToAdd.push(annotation);
      }
      oldKeys[id] = null;
    });

    for (let key in oldKeys) {
      if (oldKeys[key]) {
        delete this._annotations[key];
        itemsToRemove.push(key);
      }
    }

    MapboxGLManager.spliceAnnotations(findNodeHandle(this), false, itemsToRemove, itemsToAdd);
  }

  _native = null;

  _onNativeComponentMount(ref) {
    if (this._native === ref) { return; }
    this._native = ref;

    MapboxGLManager.spliceAnnotations(findNodeHandle(this), true, [], this.props.annotations);

    const isImmutable = this.props.annotationsAreImmutable;

    this._annotations = this.props.annotations.reduce((acc, annotation) => {
      acc[annotation.id] = isImmutable ? annotation : cloneDeep(annotation);
      return acc;
    }, {});
  }

  setNativeProps(nativeProps) {
    this._native && this._native.setNativeProps(nativeProps);
  }

  componentWillUnmount() {
    this._native = null;
  }

  render() {
    return (
      <MapboxGLView
        {...this.props}
        ref={this._onNativeComponentMount}
        onRegionDidChange={this._onRegionDidChange}
        onRegionWillChange={this._onRegionWillChange}
        enableOnRegionDidChange={!!this.props.onRegionDidChange}
        enableOnRegionWillChange={!!this.props.onRegionWillChange}
        onOpenAnnotation={this._onOpenAnnotation}
        onRightAnnotationTapped={this._onRightAnnotationTapped}
        onUpdateUserLocation={this._onUpdateUserLocation}
        onLongPress={this._onLongPress}
        onTap={this._onTap}
        onFinishLoadingMap={this._onFinishLoadingMap}
        onStartLoadingMap={this._onStartLoadingMap}
        onLocateUserFailed={this._onLocateUserFailed}
        onChangeUserTrackingMode={this._onChangeUserTrackingMode}
      />
    );
  }
}

const MapboxGLView = requireNativeComponent('RCTMapboxGL', MapView, {
  nativeOnly: {
    onChange: true,
    enableOnRegionDidChange: true,
    enableOnRegionWillChange: true
  }
});

const Mapbox = {
  MapView,
  Annotation,
  mapStyles, userTrackingMode, userLocationVerticalAlignment, unknownResourceCount,
  getMetricsEnabled, setMetricsEnabled,
  setAccessToken,
  addOfflinePack, getOfflinePacks, removeOfflinePack,
  addOfflinePackProgressListener,
  addOfflineMaxAllowedTilesListener,
  addOfflineErrorListener,
  setOfflinePackProgressThrottleInterval
};

module.exports = Mapbox;<|MERGE_RESOLUTION|>--- conflicted
+++ resolved
@@ -229,11 +229,9 @@
   selectAnnotation(annotationId, animated = true) {
     MapboxGLManager.selectAnnotation(findNodeHandle(this), annotationId, animated);
   }
-<<<<<<< HEAD
   deselectAnnotation() {
     MapboxGLManager.deselectAnnotation(findNodeHandle(this));
   }
-=======
   queryRenderedFeatures(options, callback) {
     let promise;
     if (Platform.OS === 'android') {
@@ -245,7 +243,6 @@
     return promise;
   }
 
->>>>>>> d4cf5d5d
   // Events
   _onRegionDidChange(event: Event) {
     if (this.props.onRegionDidChange) this.props.onRegionDidChange(event.nativeEvent.src);
