<<<<<<< HEAD
import React from "react";
import { View, Text } from "react-native";
import { isEqual } from "lodash";
import { ScrollView, TouchableOpacity } from "react-native-gesture-handler";
import MapLibreGL from "@maplibre/maplibre-react-native";
=======
import MapLibreGL from "@maplibre/maplibre-react-native";
import { isEqual } from "lodash";
import React from "react";
import { View, Text } from "react-native";
import { ScrollView, TouchableOpacity } from "react-native-gesture-handler";
>>>>>>> c18c4d86

import sheet from "../../styles/sheet";
import Page from "../common/Page";

const buildPadding = ([top, right, bottom, left] = [0, 0, 0, 0]) => {
  return {
    paddingLeft: left,
    paddingRight: right,
    paddingTop: top,
    paddingBottom: bottom,
  };
};

const usBounds = {
  ne: [-60, 60],
  sw: [-140, 20],
};

const euBounds = {
  ne: [40, 70],
  sw: [-20, 30],
};

const usCenter = [
  (usBounds.ne[0] + usBounds.sw[0]) / 2,
  (usBounds.ne[1] + usBounds.sw[1]) / 2,
];
const euCenter = [
  (euBounds.ne[0] + euBounds.sw[0]) / 2,
  (euBounds.ne[1] + euBounds.sw[1]) / 2,
];

const paddingZero = buildPadding();
const paddingTop = buildPadding([200, 40, 40, 40]);
const paddingBottom = buildPadding([40, 40, 200, 40]);

class Fit extends React.Component {
  constructor(props) {
    super(props);

    this.state = {
<<<<<<< HEAD
      locationType: "usCenter", // usCenter | usBounds | euCenter | euBounds
      zoomLevel: 4, // number
=======
      locationType: "houseCenter", // houseCenter | houseBounds | townCenter | townBounds
      zoomLevel: 16, // number
>>>>>>> c18c4d86
      followUserLocation: false,
      padding: paddingZero,

      // For updating the UI in this example.
      cachedFlyTo: undefined, // us | eu
      cachedZoomLevel: undefined, // number
    };

    this.camera = null;
  }

  componentDidUpdate(prevProps, prevState) {
    const changed = (stateKey) => {
      // Checking if final state is `undefined` prevents another round of zeroing out in
      // second `componentDidUpdate` call.
      return (
        !isEqual(prevState[stateKey], this.state[stateKey]) &&
        this.state[stateKey] !== undefined
      );
    };

    if (changed("followUserLocation") && this.state.followUserLocation) {
      this.setState({
        locationType: undefined,
        zoomLevel: undefined,
        cachedFlyTo: undefined,
        cachedZoomLevel: undefined,
      });
      return;
    }

    if (changed("locationType") || changed("zoomLevel") || changed("padding")) {
      this.setState({
        cachedFlyTo: undefined,
        cachedZoomLevel: undefined,
      });
    } else if (changed("cachedFlyTo") || changed("cachedZoomLevel")) {
      this.setState({
        locationType: undefined,
        zoomLevel: undefined,
        padding: paddingZero,
      });
    }
  }

  renderSection = (title, buttons, fade = false) => {
    return (
      <View style={{ paddingBottom: 5, opacity: fade ? 0.5 : 1 }}>
        <Text>{title}</Text>
        <ScrollView
          horizontal
          style={{
            flex: 0,
            flexDirection: "row",
            width: "100%",
            paddingVertical: 10,
          }}
        >
          {buttons.map((button) => (
            <TouchableOpacity
              key={button.title}
              style={{
                flex: 0,
                padding: 5,
                marginRight: 5,
                backgroundColor: button.selected ? "coral" : "#d8d8d8",
                borderRadius: 5,
              }}
              onPress={button.onPress}
            >
              <Text>{button.title}</Text>
            </TouchableOpacity>
          ))}
        </ScrollView>
      </View>
    );
  };

  cameraProps = () => {
    const {
      locationType,
      zoomLevel,
      followUserLocation,
      padding,
      animationDuration,
    } = this.state;

    const p = {
      bounds: undefined,
      centerCoordinate: undefined,
      zoomLevel: undefined,
      followUserLocation,
      padding,
      animationDuration: 500,
      animationMode: "easeTo",
    };

<<<<<<< HEAD
    if (locationType === "usCenter") {
      p.centerCoordinate = usCenter;
    } else if (locationType === "usBounds") {
      p.bounds = usBounds;
    } else if (locationType === "euCenter") {
      p.centerCoordinate = euCenter;
    } else if (locationType === "euBounds") {
      p.bounds = euBounds;
=======
    if (locationType === "houseCenter") {
      p.centerCoordinate = houseCenter;
    } else if (locationType === "houseBounds") {
      p.bounds = houseBounds;
    } else if (locationType === "townCenter") {
      p.centerCoordinate = townCenter;
    } else if (locationType === "townBounds") {
      p.bounds = townBounds;
>>>>>>> c18c4d86
    }

    if (zoomLevel !== undefined) {
      p.zoomLevel = zoomLevel;
    }

    return p;
  };

  render() {
    const {
      locationType,
      zoomLevel,
      followUserLocation,
      padding,
      cachedFlyTo,
      cachedZoomLevel,
    } = this.state;

    const centerIsSet = locationType?.toLowerCase().includes("center");

    const locationTypeButtons = [
<<<<<<< HEAD
      ["US (center)", "usCenter"],
      ["US (bounds)", "usBounds"],
      ["EU (center)", "euCenter"],
      ["EU (bounds)", "euBounds"],
=======
      ["House (center)", "houseCenter"],
      ["House (bounds)", "houseBounds"],
      ["Town (center)", "townCenter"],
      ["Town (bounds)", "townBounds"],
>>>>>>> c18c4d86
      ["undef", undefined],
    ].map((o) => {
      return {
        title: `${o[0]}`,
        selected: locationType === o[1],
        onPress: () => this.setState({ locationType: o[1] }),
      };
    });

<<<<<<< HEAD
    const zoomConfigButtons = [2, 4, 8, 12, 16, 20, undefined].map((n) => {
      return {
        title: n ? `${n}` : "undef",
        selected: zoomLevel === n,
        onPress: () => this.setState({ zoomLevel: n }),
      };
    });
=======
    const zoomConfigButtons = [14, 15, 16, 17, 18, 19, 20, undefined].map(
      (n) => {
        return {
          title: n ? `${n}` : "undef",
          selected: zoomLevel === n,
          onPress: () => this.setState({ zoomLevel: n }),
        };
      },
    );
>>>>>>> c18c4d86

    const zoomToButtons = [14, 15, 16, 17, 18, 19, 20].map((n) => {
      return {
        title: `${n}`,
        selected: cachedZoomLevel === n,
        onPress: () => {
          this.camera.zoomTo(n, 1000);
          this.setState({ cachedZoomLevel: n });
        },
      };
    });

    return (
      <Page>
        <MapLibreGL.MapView
          styleURL={MapLibreGL.StyleURL.Default}
          style={sheet.matchParent}
        >
          <MapLibreGL.Camera
            ref={(ref) => (this.camera = ref)}
            {...this.cameraProps()}
          />
          <View style={{ flex: 1, ...padding }}>
            <View style={{ flex: 1, borderColor: "white", borderWidth: 4 }} />
          </View>
        </MapLibreGL.MapView>

        <ScrollView
          style={{
            flex: 0,
            width: "100%",
            maxHeight: 350,
            backgroundColor: "white",
          }}
          contentContainerStyle={{
            padding: 10,
            paddingBottom: 20,
          }}
        >
<<<<<<< HEAD
          {this.renderSection("Region", locationTypeButtons)}
=======
          {this.renderSection("Location type", locationTypeButtons)}
>>>>>>> c18c4d86

          {this.renderSection(
            "Zoom" +
              (centerIsSet ? "" : " (only used if center coordinate is set)"),
            zoomConfigButtons,
            !centerIsSet,
          )}

          {this.renderSection("Follow user location", [
            {
              title: followUserLocation ? "Enabled" : "Disabled",
              selected: followUserLocation,
              onPress: () =>
                this.setState({ followUserLocation: !followUserLocation }),
            },
          ])}

          {this.renderSection("Fly to (imperative)", [
            {
<<<<<<< HEAD
              title: "US",
              selected: cachedFlyTo === "us",
              onPress: () => {
                this.camera.flyTo(usCenter);
                this.setState({ cachedFlyTo: "us" });
              },
            },
            {
              title: "EU",
              selected: cachedFlyTo === "eu",
              onPress: () => {
                this.camera.flyTo(euCenter);
                this.setState({ cachedFlyTo: "eu" });
=======
              title: "House",
              selected: cachedFlyTo === "house",
              onPress: () => {
                this.camera.flyTo(houseCenter);
                this.setState({ cachedFlyTo: "house" });
              },
            },
            {
              title: "Town",
              selected: cachedFlyTo === "town",
              onPress: () => {
                this.camera.flyTo(townCenter);
                this.setState({ cachedFlyTo: "town" });
>>>>>>> c18c4d86
              },
            },
          ])}

          {this.renderSection("Zoom to (imperative)", zoomToButtons)}

          {this.renderSection("Padding", [
            {
              title: "None",
              selected: isEqual(padding, paddingZero),
              onPress: () => this.setState({ padding: paddingZero }),
            },
            {
              title: "Top",
              selected: isEqual(padding, paddingTop),
              onPress: () => this.setState({ padding: paddingTop }),
            },
            {
              title: "Bottom",
              selected: isEqual(padding, paddingBottom),
              onPress: () => this.setState({ padding: paddingBottom }),
            },
          ])}
        </ScrollView>
      </Page>
    );
  }
}

export default Fit;<|MERGE_RESOLUTION|>--- conflicted
+++ resolved
@@ -1,16 +1,8 @@
-<<<<<<< HEAD
-import React from "react";
-import { View, Text } from "react-native";
-import { isEqual } from "lodash";
-import { ScrollView, TouchableOpacity } from "react-native-gesture-handler";
-import MapLibreGL from "@maplibre/maplibre-react-native";
-=======
 import MapLibreGL from "@maplibre/maplibre-react-native";
 import { isEqual } from "lodash";
 import React from "react";
 import { View, Text } from "react-native";
 import { ScrollView, TouchableOpacity } from "react-native-gesture-handler";
->>>>>>> c18c4d86
 
 import sheet from "../../styles/sheet";
 import Page from "../common/Page";
@@ -52,13 +44,8 @@
     super(props);
 
     this.state = {
-<<<<<<< HEAD
       locationType: "usCenter", // usCenter | usBounds | euCenter | euBounds
       zoomLevel: 4, // number
-=======
-      locationType: "houseCenter", // houseCenter | houseBounds | townCenter | townBounds
-      zoomLevel: 16, // number
->>>>>>> c18c4d86
       followUserLocation: false,
       padding: paddingZero,
 
@@ -138,13 +125,7 @@
   };
 
   cameraProps = () => {
-    const {
-      locationType,
-      zoomLevel,
-      followUserLocation,
-      padding,
-      animationDuration,
-    } = this.state;
+    const { locationType, zoomLevel, followUserLocation, padding } = this.state;
 
     const p = {
       bounds: undefined,
@@ -156,7 +137,6 @@
       animationMode: "easeTo",
     };
 
-<<<<<<< HEAD
     if (locationType === "usCenter") {
       p.centerCoordinate = usCenter;
     } else if (locationType === "usBounds") {
@@ -165,16 +145,6 @@
       p.centerCoordinate = euCenter;
     } else if (locationType === "euBounds") {
       p.bounds = euBounds;
-=======
-    if (locationType === "houseCenter") {
-      p.centerCoordinate = houseCenter;
-    } else if (locationType === "houseBounds") {
-      p.bounds = houseBounds;
-    } else if (locationType === "townCenter") {
-      p.centerCoordinate = townCenter;
-    } else if (locationType === "townBounds") {
-      p.bounds = townBounds;
->>>>>>> c18c4d86
     }
 
     if (zoomLevel !== undefined) {
@@ -197,17 +167,10 @@
     const centerIsSet = locationType?.toLowerCase().includes("center");
 
     const locationTypeButtons = [
-<<<<<<< HEAD
       ["US (center)", "usCenter"],
       ["US (bounds)", "usBounds"],
       ["EU (center)", "euCenter"],
       ["EU (bounds)", "euBounds"],
-=======
-      ["House (center)", "houseCenter"],
-      ["House (bounds)", "houseBounds"],
-      ["Town (center)", "townCenter"],
-      ["Town (bounds)", "townBounds"],
->>>>>>> c18c4d86
       ["undef", undefined],
     ].map((o) => {
       return {
@@ -217,7 +180,6 @@
       };
     });
 
-<<<<<<< HEAD
     const zoomConfigButtons = [2, 4, 8, 12, 16, 20, undefined].map((n) => {
       return {
         title: n ? `${n}` : "undef",
@@ -225,17 +187,6 @@
         onPress: () => this.setState({ zoomLevel: n }),
       };
     });
-=======
-    const zoomConfigButtons = [14, 15, 16, 17, 18, 19, 20, undefined].map(
-      (n) => {
-        return {
-          title: n ? `${n}` : "undef",
-          selected: zoomLevel === n,
-          onPress: () => this.setState({ zoomLevel: n }),
-        };
-      },
-    );
->>>>>>> c18c4d86
 
     const zoomToButtons = [14, 15, 16, 17, 18, 19, 20].map((n) => {
       return {
@@ -275,11 +226,7 @@
             paddingBottom: 20,
           }}
         >
-<<<<<<< HEAD
           {this.renderSection("Region", locationTypeButtons)}
-=======
-          {this.renderSection("Location type", locationTypeButtons)}
->>>>>>> c18c4d86
 
           {this.renderSection(
             "Zoom" +
@@ -299,7 +246,6 @@
 
           {this.renderSection("Fly to (imperative)", [
             {
-<<<<<<< HEAD
               title: "US",
               selected: cachedFlyTo === "us",
               onPress: () => {
@@ -313,21 +259,6 @@
               onPress: () => {
                 this.camera.flyTo(euCenter);
                 this.setState({ cachedFlyTo: "eu" });
-=======
-              title: "House",
-              selected: cachedFlyTo === "house",
-              onPress: () => {
-                this.camera.flyTo(houseCenter);
-                this.setState({ cachedFlyTo: "house" });
-              },
-            },
-            {
-              title: "Town",
-              selected: cachedFlyTo === "town",
-              onPress: () => {
-                this.camera.flyTo(townCenter);
-                this.setState({ cachedFlyTo: "town" });
->>>>>>> c18c4d86
               },
             },
           ])}
