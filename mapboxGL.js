'use strict';

var NativeMethodsMixin = require('NativeMethodsMixin');
var Platform = require('Platform');
var React = require('React');
var ReactIOSViewAttributes = require('ReactIOSViewAttributes');
var View = require('View');

var createReactIOSNativeComponentClass = require('createReactIOSNativeComponentClass');
var requireNativeComponent = require('requireNativeComponent');

var MapView = React.createClass({
  mixins: [NativeMethodsMixin],
  propTypes: {
    showsUserLocation: React.PropTypes.bool,
    rotateEnabled: React.PropTypes.bool,
    accessToken: React.PropTypes.string.isRequired,
    zoomLevel: React.PropTypes.number,
    styleURL: React.PropTypes.string,
    clipsToBounds: React.PropTypes.bool,
<<<<<<< HEAD
    centerCoordinate: React.PropTypes.shape({
      latitude: React.PropTypes.number.isRequired,
      longitude: React.PropTypes.number.isRequired,
    }),
=======
>>>>>>> 9fe438ba
    style: View.propTypes.style
  },

  render: function() {
    return <MapboxGLView {...this.props} />;
  }
});

var MapboxGLView = requireNativeComponent('mapboxGLView', MapView);

module.exports = MapView;<|MERGE_RESOLUTION|>--- conflicted
+++ resolved
@@ -18,13 +18,10 @@
     zoomLevel: React.PropTypes.number,
     styleURL: React.PropTypes.string,
     clipsToBounds: React.PropTypes.bool,
-<<<<<<< HEAD
     centerCoordinate: React.PropTypes.shape({
       latitude: React.PropTypes.number.isRequired,
-      longitude: React.PropTypes.number.isRequired,
+      longitude: React.PropTypes.number.isRequired
     }),
-=======
->>>>>>> 9fe438ba
     style: View.propTypes.style
   },
 
