--- conflicted
+++ resolved
@@ -48,11 +48,6 @@
     userTrackingMode: PropTypes.number,
 
     /**
-     * The user location vertical alignment
-     */
-    userLocationVerticalAlignment: PropTypes.number,
-
-    /**
      * The distance from the edges of the map view’s frame to the edges of the map view’s logical viewport.
      */
     contentInset: PropTypes.oneOfType([
@@ -219,16 +214,7 @@
     /**
      * This event is triggered once the camera is finished after calling setCamera
      */
-<<<<<<< HEAD
-    onSetCameraComplete: PropTypes.func
-=======
     onSetCameraComplete: PropTypes.func,
-
-    /**
-     * This event is triggered once the user tracking mode is changed
-     */
-    onChangeUserTrackingMode: PropTypes.func,
->>>>>>> 6a937532
   };
 
   static defaultProps = {
@@ -242,7 +228,6 @@
     logoEnabled: true,
     zoomLevel: 16,
     userTrackingMode: MapboxGL.UserTrackingModes.None,
-    //userLocationVerticalAlignment: MapboxGL.UserLocationVerticalAlignment.Center,
     styleURL: MapboxGL.StyleURL.Street,
     textureMode: false
   };
@@ -603,9 +588,6 @@
       case MapboxGL.EventTypes.DidFinishLoadingStyle:
         propName = 'onDidFinishLoadingStyle';
         break;
-      case MapboxGL.EventTypes.DidChangeUserTrackingMode:
-        propName = 'onChangeUserTrackingMode';
-        break;
     }
 
     if (propName.length) {
