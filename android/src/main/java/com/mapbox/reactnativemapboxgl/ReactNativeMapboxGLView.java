package com.mapbox.reactnativemapboxgl;

import android.content.Context;
import android.graphics.PointF;
import android.hardware.GeomagneticField;
import android.location.Location;
import android.support.annotation.NonNull;
import android.support.annotation.UiThread;
import android.view.View;
import android.widget.RelativeLayout;

import com.facebook.react.bridge.Arguments;
import com.facebook.react.bridge.LifecycleEventListener;
import com.facebook.react.bridge.ReactContext;
import com.facebook.react.bridge.WritableMap;
import com.facebook.react.uimanager.events.RCTEventEmitter;
import com.mapbox.mapboxsdk.annotations.Annotation;
import com.mapbox.mapboxsdk.annotations.Marker;
import com.mapbox.mapboxsdk.annotations.MarkerOptions;
import com.mapbox.mapboxsdk.annotations.PolygonOptions;
import com.mapbox.mapboxsdk.annotations.PolylineOptions;
import com.mapbox.mapboxsdk.camera.CameraPosition;
import com.mapbox.mapboxsdk.camera.CameraUpdate;
import com.mapbox.mapboxsdk.camera.CameraUpdateFactory;
import com.mapbox.mapboxsdk.geometry.LatLng;
import com.mapbox.mapboxsdk.geometry.LatLngBounds;
import com.mapbox.mapboxsdk.maps.MapView;
import com.mapbox.mapboxsdk.maps.MapboxMap;
import com.mapbox.mapboxsdk.maps.MapboxMapOptions;
import com.mapbox.mapboxsdk.maps.OnMapReadyCallback;
import com.mapbox.mapboxsdk.maps.UiSettings;

import java.util.HashMap;
import java.util.Map;

import javax.annotation.Nullable;

public class ReactNativeMapboxGLView extends RelativeLayout implements
        OnMapReadyCallback, LifecycleEventListener,
        MapboxMap.OnMapClickListener, MapboxMap.OnMapLongClickListener,
        MapboxMap.OnMyBearingTrackingModeChangeListener, MapboxMap.OnMyLocationTrackingModeChangeListener,
        MapboxMap.OnMyLocationChangeListener,
        MapboxMap.OnMarkerClickListener, MapboxMap.OnInfoWindowClickListener,
        MapView.OnMapChangedListener
{

    private MapboxMap _map = null;
    private MapView _mapView = null;
    private ReactNativeMapboxGLManager _manager;
    private boolean _paused = false;

    private CameraPosition.Builder _initialCamera = new CameraPosition.Builder();
    private MapboxMapOptions _mapOptions;
    private int _locationTrackingMode;
    private int _bearingTrackingMode;
    private boolean _trackingModeUpdateScheduled = false;
    private boolean _showsUserLocation;
    private boolean _zoomEnabled = true;
<<<<<<< HEAD
    private boolean _annotationsPopUpEnabled = true;
=======
    private boolean _pitchEnabled = true;
>>>>>>> 949f965e
    private boolean _scrollEnabled = true;
    private boolean _rotateEnabled = true;
    private boolean _enableOnRegionWillChange = false;
    private boolean _enableOnRegionDidChange = false;
    private int _paddingTop, _paddingRight, _paddingBottom, _paddingLeft;
    private boolean _recentlyChanged = false;
    private boolean _willChangeThrottled = false;
    private boolean _didChangeThrottled = false;
    private boolean _changeWasAnimated = false;

    private Map<String, Annotation> _annotations = new HashMap();
    private Map<Long, String> _annotationIdsToName = new HashMap();
    private Map<String, RNMGLAnnotationOptions> _annotationOptions = new HashMap();

    private android.os.Handler _handler;

    @UiThread
    public ReactNativeMapboxGLView(Context context, ReactNativeMapboxGLManager manager) {
        super(context);
        _handler = new android.os.Handler();
        _manager = manager;
        _mapOptions = MapboxMapOptions.createFromAttributes(context, null);
        _mapOptions.zoomGesturesEnabled(true);
        _mapOptions.rotateGesturesEnabled(true);
        _mapOptions.scrollGesturesEnabled(true);
        _mapOptions.tiltGesturesEnabled(true);
    }

    // Lifecycle methods

    public void onAfterUpdateTransaction() {
        if (_mapView != null) { return; }
        setupMapView();
        _paused = false;
        _mapView.onResume();
        _manager.getContext().addLifecycleEventListener(this);
    }

    public void onDrop() {
        if (_mapView == null) { return; }
        _manager.getContext().removeLifecycleEventListener(this);
        if (!_paused) {
            _paused = true;
            _mapView.onPause();
        }
        destroyMapView();
        _mapView = null;
    }

    @Override
    public void onHostResume() {
        _paused = false;
        _mapView.onResume();
    }

    @Override
    public void onHostPause() {
        _paused = true;
        _mapView.onPause();
    }

    @Override
    public void onHostDestroy() {
        onDrop();
    }

    // Initialization

    private void setupMapView() {
        _mapOptions.camera(_initialCamera.build());
        _mapView = new MapView(this.getContext(), _mapOptions);
        this.addView(_mapView);
        _mapView.addOnMapChangedListener(this);
        _mapView.onCreate(null);
        _mapView.getMapAsync(this);
    }

    @Override
    public void onMapReady(MapboxMap mapboxMap) {
        if (_mapView == null) { return; }
        _map = mapboxMap;

        // Configure map
        _map.setMyLocationEnabled(_showsUserLocation);
        _map.getTrackingSettings().setMyLocationTrackingMode(_locationTrackingMode);
        _map.getTrackingSettings().setMyBearingTrackingMode(_bearingTrackingMode);
        _map.setPadding(_paddingLeft, _paddingTop, _paddingRight, _paddingBottom);
        UiSettings uiSettings = _map.getUiSettings();
        uiSettings.setZoomGesturesEnabled(_zoomEnabled);
        uiSettings.setScrollGesturesEnabled(_scrollEnabled);
        uiSettings.setRotateGesturesEnabled(_rotateEnabled);
        uiSettings.setTiltGesturesEnabled(_pitchEnabled);

        // If these settings changed between setupMapView() and onMapReady(), coerce them to their right values
        // This doesn't happen in the current implementation of MapView, but let's be future proof
        if (_map.isDebugActive() != _mapOptions.getDebugActive()) {
            _map.setDebugActive(_mapOptions.getDebugActive());
        }
        if (!_map.getStyleUrl().equals(_mapOptions.getStyle())) {
            _map.setStyleUrl(_mapOptions.getStyle());
        }
        if (uiSettings.isLogoEnabled() != _mapOptions.getLogoEnabled()) {
            uiSettings.setLogoEnabled(_mapOptions.getLogoEnabled());
        }
        if (uiSettings.isAttributionEnabled() != _mapOptions.getAttributionEnabled()) {
            uiSettings.setAttributionEnabled(_mapOptions.getAttributionEnabled());
        }
        if (uiSettings.isCompassEnabled() != _mapOptions.getCompassEnabled()) {
            uiSettings.setCompassEnabled(_mapOptions.getCompassEnabled());
        }

        // Attach listeners
        _map.setOnMapClickListener(this);
        _map.setOnMapLongClickListener(this);
        _map.setOnMyLocationTrackingModeChangeListener(this);
        _map.setOnMyBearingTrackingModeChangeListener(this);
        _map.setOnMyLocationChangeListener(this);
        _map.setOnMarkerClickListener(this);
        _map.setOnInfoWindowClickListener(this);

        // Create annotations
        for (Map.Entry<String, RNMGLAnnotationOptions> entry : _annotationOptions.entrySet()) {
            Annotation annotation = entry.getValue().addToMap(_map);
            _annotations.put(entry.getKey(), annotation);
            _annotationIdsToName.put(annotation.getId(), entry.getKey());
        }
        _annotationOptions.clear();
    }

    private void destroyMapView() {
        _mapView.removeOnMapChangedListener(this);
        if (_map != null) {
            _map.setOnMapClickListener(null);
            _map.setOnMapLongClickListener(null);
            _map.setOnMyLocationTrackingModeChangeListener(null);
            _map.setOnMyBearingTrackingModeChangeListener(null);
            _map.setOnMyLocationChangeListener(null);
            _map.setOnMarkerClickListener(null);
            _map.setOnInfoWindowClickListener(null);
            _map = null;
        }
        _mapView.onDestroy();
    }

    // Props

    public void setInitialZoomLevel(double value) {
        _initialCamera.zoom(value);
    }

    public void setInitialDirection(double value) {
        _initialCamera.bearing(value);
    }

    public void setInitialCenterCoordinate(double lat, double lon) {
        _initialCamera.target(new LatLng(lat, lon));
    }

    public void setEnableOnRegionDidChange(boolean value) {
        _enableOnRegionDidChange = value;
    }

    public void setEnableOnRegionWillChange(boolean value) {
        _enableOnRegionWillChange = value;
    }

    public void setShowsUserLocation(boolean value) {
        if (_showsUserLocation == value) { return; }
        _showsUserLocation = value;
        if (_map != null) { _map.setMyLocationEnabled(value); }
    }

    public void setRotateEnabled(boolean value) {
        if (_rotateEnabled == value) { return; }
        _rotateEnabled = value;
        if (_map != null) {
            _map.getUiSettings().setRotateGesturesEnabled(value);
        }
    }

    public void setScrollEnabled(boolean value) {
        if (_scrollEnabled == value) { return; }
        _scrollEnabled = value;
        if (_map != null) {
            _map.getUiSettings().setScrollGesturesEnabled(value);
        }
    }

    public void setZoomEnabled(boolean value) {
        if (_zoomEnabled == value) { return; }
        _zoomEnabled = value;
        if (_map != null) {
            _map.getUiSettings().setZoomGesturesEnabled(value);
        }
    }

<<<<<<< HEAD
    public void setAnnotationsPopUpEnabled(boolean value) {
        _annotationsPopUpEnabled = value;
=======
    public void setPitchEnabled(boolean value) {
        if (_pitchEnabled == value) { return; }
        _pitchEnabled = value;
        if (_map != null) {
            _map.getUiSettings().setTiltGesturesEnabled(value);
        }
>>>>>>> 949f965e
    }

    public void setStyleURL(String styleURL) {
        if (styleURL.equals(_mapOptions.getStyle())) { return; }
        _mapOptions.styleUrl(styleURL);
        if (_map != null) { _map.setStyleUrl(styleURL); }
    }

    public void setDebugActive(boolean value) {
        if (_mapOptions.getDebugActive() == value) { return; }
        _mapOptions.debugActive(value);
        if (_map != null) { _map.setDebugActive(value); }
    }

    public void setLocationTracking(int value) {
        if (_locationTrackingMode == value) { return; }
        _locationTrackingMode = value;
        if (_map != null) { _map.getTrackingSettings().setMyLocationTrackingMode(value); }
    }

    public void setBearingTracking(int value) {
        if (_bearingTrackingMode == value) { return; }
        _bearingTrackingMode = value;
        if (_map != null) { _map.getTrackingSettings().setMyBearingTrackingMode(value); }
    }

    public void setAttributionButtonIsHidden(boolean value) {
        if (_mapOptions.getAttributionEnabled() == !value) { return; }
        _mapOptions.attributionEnabled(!value);
        if (_map != null) {
            _map.getUiSettings().setAttributionEnabled(!value);
        }
    }

    public void setLogoIsHidden(boolean value) {
        if (_mapOptions.getLogoEnabled() == !value) { return; }
        _mapOptions.logoEnabled(!value);
        if (_map != null) {
            _map.getUiSettings().setLogoEnabled(!value);
        }
    }

    public void setCompassIsHidden(boolean value) {
        if (_mapOptions.getCompassEnabled() == !value) { return; }
        _mapOptions.compassEnabled(!value);
        if (_map != null) {
            _map.getUiSettings().setCompassEnabled(!value);
        }
    }

    public void setContentInset(int top, int right, int bottom, int left) {
        if (top == _paddingTop &&
            bottom == _paddingBottom &&
            left == _paddingLeft &&
            right == _paddingRight) { return; }
        _paddingTop = top;
        _paddingRight = right;
        _paddingBottom = bottom;
        _paddingLeft = left;
        if (_map != null) { _map.setPadding(left, top, right, bottom); }
    }

    // Events

    void emitEvent(String name, @Nullable WritableMap event) {
        if (event == null) {
            event = Arguments.createMap();
        }
        ((ReactContext)getContext())
                .getJSModule(RCTEventEmitter.class)
                .receiveEvent(getId(), name, event);
    }

    WritableMap serializePoint(LatLng point) {
        PointF screenCoords = _map.getProjection().toScreenLocation(point);

        WritableMap event = Arguments.createMap();
        WritableMap src = Arguments.createMap();
        src.putDouble("latitude", point.getLatitude());
        src.putDouble("longitude", point.getLongitude());
        src.putDouble("screenCoordX", screenCoords.x);
        src.putDouble("screenCoordY", screenCoords.y);
        event.putMap("src", src);
        return event;
    }

    @Override
    public void onMapClick(LatLng point) {
        emitEvent("onTap", serializePoint(point));
    }

    @Override
    public void onMapLongClick(@NonNull LatLng point) {
        emitEvent("onLongPress", serializePoint(point));
    }

    @Override
    public void onMyLocationChange(@Nullable Location location) {
        WritableMap event = Arguments.createMap();
        WritableMap src = Arguments.createMap();

        if (location == null) {
            src.putString("message", "Could not get user location");
            event.putMap("src", src);
            emitEvent("onLocateUserFailed", event);
            return;
        }

        src.putDouble("latitude", location.getLatitude());
        src.putDouble("longitude", location.getLongitude());

        if (location.hasAccuracy()) {
            src.putDouble("verticalAccuracy", location.getAccuracy());
            src.putDouble("horizontalAccuracy", location.getAccuracy());
        }

        GeomagneticField geoField = new GeomagneticField(
                (float)location.getLatitude(),
                (float)location.getLongitude(),
                location.hasAltitude() ? (float)location.getAltitude() : 0.0f,
                System.currentTimeMillis()
        );

        src.putDouble("magneticHeading", location.getBearing());
        src.putDouble("trueHeading", location.getBearing() + geoField.getDeclination());

        event.putMap("src", src);
        emitEvent("onUpdateUserLocation", event);
    }

    class TrackingModeChangeRunnable implements Runnable {
        ReactNativeMapboxGLView target;
        TrackingModeChangeRunnable(ReactNativeMapboxGLView target) {
            this.target = target;
        }
        @Override
        public void run() {
            target.onTrackingModeChange();
        }
    }

    public void onTrackingModeChange() {
        if (!_trackingModeUpdateScheduled) { return; }
        _trackingModeUpdateScheduled = false;

        for (int mode = 0; mode < ReactNativeMapboxGLModule.locationTrackingModes.length; mode++) {
            if (_locationTrackingMode == ReactNativeMapboxGLModule.locationTrackingModes[mode] &&
                _bearingTrackingMode == ReactNativeMapboxGLModule.bearingTrackingModes[mode]) {
                WritableMap event = Arguments.createMap();
                event.putInt("src", mode);
                emitEvent("onChangeUserTrackingMode", event);
                break;
            }
        }
    }

    @Override
    @UiThread
    public void onMyBearingTrackingModeChange(int myBearingTrackingMode) {
        if (_bearingTrackingMode == myBearingTrackingMode) { return; }
        _bearingTrackingMode = myBearingTrackingMode;
        _trackingModeUpdateScheduled = true;
        _handler.post(new TrackingModeChangeRunnable(this));

    }

    @Override
    @UiThread
    public void onMyLocationTrackingModeChange(int myLocationTrackingMode) {
        if (_locationTrackingMode == myLocationTrackingMode) { return; }
        _locationTrackingMode = myLocationTrackingMode;
        _trackingModeUpdateScheduled = true;
        _handler.post(new TrackingModeChangeRunnable(this));
    }

    WritableMap serializeCurrentRegion(boolean animated) {
        CameraPosition camera = _map == null
                ? _initialCamera.build()
                : _map.getCameraPosition();

        WritableMap event = Arguments.createMap();
        WritableMap src = Arguments.createMap();
        src.putDouble("longitude", camera.target.getLongitude());
        src.putDouble("latitude", camera.target.getLatitude());
        src.putDouble("zoomLevel", camera.zoom);
        src.putDouble("direction", camera.bearing);
        src.putDouble("pitch", camera.tilt);
        src.putBoolean("animated", animated);
        event.putMap("src", src);
        return event;
    }

    class RegionChangedThrottleRunnable implements Runnable {
        ReactNativeMapboxGLView target;
        RegionChangedThrottleRunnable(ReactNativeMapboxGLView target) {
            this.target = target;
        }
        @Override
        public void run() {
            target.flushRegionChangedThrottle(true);
        }
    }

    private void flushRegionChangedThrottle(boolean fireAgain) {
        _recentlyChanged = false;
        if (_willChangeThrottled) {
            emitEvent("onRegionWillChange", serializeCurrentRegion(_changeWasAnimated));
        }
        if (_didChangeThrottled) {
            emitEvent("onRegionDidChange", serializeCurrentRegion(_changeWasAnimated));
        }

        if (fireAgain && _didChangeThrottled) {
            _recentlyChanged = true;
            _handler.postDelayed(new RegionChangedThrottleRunnable(this), 100);
        }
        _willChangeThrottled = false;
        _didChangeThrottled = false;
    }

    private void onRegionWillChange(boolean animated) {
        if (animated) {
            flushRegionChangedThrottle(false);
        }

        if (_recentlyChanged) {
            _willChangeThrottled = true;
            _changeWasAnimated = animated;
        } else {
            emitEvent("onRegionWillChange", serializeCurrentRegion(animated));
        }
    }

    private void onRegionDidChange(boolean animated) {
        if (animated) {
            flushRegionChangedThrottle(false);
        }

        if (_recentlyChanged) {
            _didChangeThrottled = true;
            _changeWasAnimated = animated;
        } else {
            emitEvent("onRegionDidChange", serializeCurrentRegion(animated));
            _recentlyChanged = true;
            _handler.postDelayed(new RegionChangedThrottleRunnable(this), 100);
        }
    }

    @Override
    public void onMapChanged(int change) {
        switch (change) {
            case MapView.REGION_WILL_CHANGE:
            case MapView.REGION_WILL_CHANGE_ANIMATED:
                if (_enableOnRegionWillChange) {
                    onRegionWillChange(change == MapView.REGION_WILL_CHANGE_ANIMATED);
                }
                break;
            case MapView.REGION_DID_CHANGE:
            case MapView.REGION_DID_CHANGE_ANIMATED:
                if (_enableOnRegionDidChange) {
                    onRegionDidChange(change == MapView.REGION_DID_CHANGE_ANIMATED);
                }
                break;
            case MapView.WILL_START_LOADING_MAP:
                emitEvent("onStartLoadingMap", null);
                break;
            case MapView.DID_FINISH_LOADING_MAP:
                emitEvent("onFinishLoadingMap", null);
                break;
        }
    }

    WritableMap serializeMarker(Marker marker) {
        WritableMap event = Arguments.createMap();
        WritableMap src = Arguments.createMap();

        src.putString("id", _annotationIdsToName.get(marker.getId()));
        src.putDouble("longitude", marker.getPosition().getLongitude());
        src.putDouble("latitude", marker.getPosition().getLatitude());
        src.putString("title", marker.getTitle());
        src.putString("subtitle", marker.getSnippet());

        event.putMap("src", src);
        return event;
    }

    @Override
    public boolean onInfoWindowClick(@NonNull Marker marker) {
        emitEvent("onRightAnnotationTapped", serializeMarker(marker));
        return false;
    }

    @Override
    public boolean onMarkerClick(@NonNull Marker marker) {
        emitEvent("onOpenAnnotation", serializeMarker(marker));

        if (_annotationsPopUpEnabled == false) { return true; }
        // Due to a bug, we need to force a relayout on the _mapView
        _handler.post(new Runnable() {
            @Override
            public void run() {
                _mapView.measure(
                        View.MeasureSpec.makeMeasureSpec(_mapView.getMeasuredWidth(), View.MeasureSpec.EXACTLY),
                        View.MeasureSpec.makeMeasureSpec(_mapView.getMeasuredHeight(), View.MeasureSpec.EXACTLY));
                _mapView.layout(_mapView.getLeft(), _mapView.getTop(), _mapView.getRight(), _mapView.getBottom());
            }
        });

        return false;
    }

    // Getters

    public CameraPosition getCameraPosition() {
        if (_map == null) { return _initialCamera.build(); }
        return _map.getCameraPosition();
    }

    public LatLngBounds getBounds() {
        if (_map == null) { return new LatLngBounds.Builder().build(); }
        return _map.getProjection().getVisibleRegion().latLngBounds;
    }

    // Camera setters

    public void setCameraPosition(CameraPosition position, int duration, @Nullable Runnable callback) {
        if (_map == null) {
            _initialCamera = new CameraPosition.Builder(position);
            if (callback != null) { callback.run(); }
            return;
        }

        CameraUpdate update = CameraUpdateFactory.newCameraPosition(position);
        setCameraUpdate(update, duration, callback);
    }

    public void setCameraUpdate(CameraUpdate update, int duration, @Nullable Runnable callback) {
        if (_map == null) {
            return;
        }

        if (duration == 0) {
            _map.moveCamera(update);
            if (callback != null) { callback.run(); }
        } else {
            // Ugh... Java callbacks suck
            class CameraCallback implements MapboxMap.CancelableCallback {
                Runnable callback;
                CameraCallback(Runnable callback) {
                    this.callback = callback;
                }
                @Override
                public void onCancel() {
                    if (callback != null) { callback.run(); }
                }
                @Override
                public void onFinish() {
                    if (callback != null) { callback.run(); }
                }
            }

            _map.animateCamera(update, duration, new CameraCallback(callback));
        }
    }

    // Annotations

    @Nullable Annotation _removeAnnotation(String name, boolean keep) {
        if (_map == null) {
            _annotationOptions.remove(name);
            return null;
        }
        Annotation annotation = _annotations.remove(name);
        if (annotation == null) { return null; }
        _annotationIdsToName.remove(annotation.getId());

        if (keep) { return annotation; }
        _map.removeAnnotation(annotation);
        return null;
    }

    public void removeAnnotation(String name) {
        _removeAnnotation(name, false);
    }

    public void removeAllAnnotations() {
        _annotationOptions.clear();
        _annotations.clear();
        _annotationIdsToName.clear();
        if (_map != null) {
            _map.removeAnnotations();
        }
    }

    public void setAnnotation(String name, RNMGLAnnotationOptions options) {
        Annotation removed = _removeAnnotation(name, true);

        if (_map == null) {
            _annotationOptions.put(name, options);
        } else {
            Annotation annotation = options.addToMap(_map);
            _annotations.put(name, annotation);
            _annotationIdsToName.put(annotation.getId(), name);
        }

        if (removed != null) { _map.removeAnnotation(removed); }
    }

    public void selectAnnotation(String name, boolean animated) {
        if (_map == null) { return; }
        Annotation annotation = _annotations.get(name);
        if (annotation == null) { return; }
        if (!(annotation instanceof Marker)) { return; }
        Marker marker = (Marker)annotation;
        _map.selectMarker(marker);
    }

    public void deselectAnnotation() {
        if (_map == null) { return; }
        _map.deselectMarkers();
    }
}<|MERGE_RESOLUTION|>--- conflicted
+++ resolved
@@ -55,12 +55,9 @@
     private int _bearingTrackingMode;
     private boolean _trackingModeUpdateScheduled = false;
     private boolean _showsUserLocation;
+    private boolean _annotationsPopUpEnabled = true;
     private boolean _zoomEnabled = true;
-<<<<<<< HEAD
-    private boolean _annotationsPopUpEnabled = true;
-=======
     private boolean _pitchEnabled = true;
->>>>>>> 949f965e
     private boolean _scrollEnabled = true;
     private boolean _rotateEnabled = true;
     private boolean _enableOnRegionWillChange = false;
@@ -257,17 +254,16 @@
         }
     }
 
-<<<<<<< HEAD
-    public void setAnnotationsPopUpEnabled(boolean value) {
-        _annotationsPopUpEnabled = value;
-=======
     public void setPitchEnabled(boolean value) {
         if (_pitchEnabled == value) { return; }
         _pitchEnabled = value;
         if (_map != null) {
             _map.getUiSettings().setTiltGesturesEnabled(value);
         }
->>>>>>> 949f965e
+    }
+
+    public void setAnnotationsPopUpEnabled(boolean value) {
+        _annotationsPopUpEnabled = value;
     }
 
     public void setStyleURL(String styleURL) {
